-- This should be done with pg_regress's --create-role option
-- but it's blocked by bug 37906
SELECT * FROM pglogical_regress_variables()
\gset
\c :provider_dsn
SET client_min_messages = 'warning';
DROP USER IF EXISTS nonsuper;
DROP USER IF EXISTS super;
CREATE USER nonsuper WITH replication;
CREATE USER super SUPERUSER;
\c :subscriber_dsn
SET client_min_messages = 'warning';
DROP USER IF EXISTS nonsuper;
DROP USER IF EXISTS super;
CREATE USER nonsuper WITH replication;
CREATE USER super SUPERUSER;
-- Can't because of bug 37906
--GRANT ALL ON DATABASE regress TO nonsuper;
--GRANT ALL ON DATABASE regress TO nonsuper;
\c :provider_dsn
GRANT ALL ON SCHEMA public TO nonsuper;
DO $$
BEGIN
	IF (SELECT setting::integer/100 FROM pg_settings WHERE name = 'server_version_num') >= 1000 THEN
		CREATE OR REPLACE FUNCTION public.pg_current_xlog_location() RETURNS pg_lsn
		LANGUAGE SQL AS 'SELECT pg_current_wal_lsn()';
		ALTER FUNCTION public.pg_current_xlog_location() OWNER TO super;
	END IF;
END; $$;
\c :subscriber_dsn
GRANT ALL ON SCHEMA public TO nonsuper;
SELECT E'\'' || current_database() || E'\'' AS subdb;
   subdb    
------------
 'postgres'
(1 row)

\gset
\c :provider_dsn
SET client_min_messages = 'warning';
DO $$
BEGIN
        IF (SELECT setting::integer/100 FROM pg_settings WHERE name = 'server_version_num') = 904 THEN
                CREATE EXTENSION IF NOT EXISTS pglogical_origin;
        END IF;
END;$$;
DO $$
BEGIN
	IF version() ~ 'Postgres-XL' THEN
		CREATE EXTENSION IF NOT EXISTS pglogical;
	ELSE
		CREATE EXTENSION IF NOT EXISTS pglogical VERSION '1.0.0';
	END IF;
END;
$$;
ALTER EXTENSION pglogical UPDATE;
\dx pglogical
                   List of installed extensions
   Name    | Version |  Schema   |          Description           
-----------+---------+-----------+--------------------------------
<<<<<<< HEAD
 pglogical | 2.3.2   | pglogical | PostgreSQL Logical Replication
=======
 pglogical | 2.3.3   | pglogical | PostgreSQL Logical Replication
>>>>>>> b636262e
(1 row)

SELECT * FROM pglogical.create_node(node_name := 'test_provider', dsn := (SELECT provider_dsn FROM pglogical_regress_variables()) || ' user=super');
 create_node 
-------------
  2689511696
(1 row)

\c :subscriber_dsn
SET client_min_messages = 'warning';
DO $$
BEGIN
        IF (SELECT setting::integer/100 FROM pg_settings WHERE name = 'server_version_num') = 904 THEN
                CREATE EXTENSION IF NOT EXISTS pglogical_origin;
        END IF;
END;$$;
CREATE EXTENSION IF NOT EXISTS pglogical;
SELECT * FROM pglogical.create_node(node_name := 'test_subscriber', dsn := (SELECT subscriber_dsn FROM pglogical_regress_variables()) || ' user=super');
 create_node 
-------------
  1755434425
(1 row)

BEGIN;
SELECT * FROM pglogical.create_subscription(
    subscription_name := 'test_subscription',
    provider_dsn := (SELECT provider_dsn FROM pglogical_regress_variables()) || ' user=super',
	synchronize_structure := true,
	forward_origins := '{}');
 create_subscription 
---------------------
          3848008564
(1 row)

/*
 * Remove the function we added in preseed because otherwise the restore of
 * schema will fail. We do this in same transaction as create_subscription()
 * because the subscription process will only start on commit.
 */
DROP FUNCTION IF EXISTS public.pglogical_regress_variables();
COMMIT;
BEGIN;
SET LOCAL statement_timeout = '30s';
SELECT pglogical.wait_for_subscription_sync_complete('test_subscription');
 wait_for_subscription_sync_complete 
-------------------------------------
 
(1 row)

COMMIT;
SELECT sync_kind, sync_subid, sync_nspname, sync_relname, sync_status IN ('y', 'r') FROM pglogical.local_sync_status ORDER BY 2,3,4;
 sync_kind | sync_subid | sync_nspname | sync_relname | ?column? 
-----------+------------+--------------+--------------+----------
 f         | 3848008564 |              |              | t
(1 row)

-- Make sure we see the slot and active connection
\c :provider_dsn
SELECT plugin, slot_type, active FROM pg_replication_slots;
      plugin      | slot_type | active 
------------------+-----------+--------
 pglogical_output | logical   | t
(1 row)

SELECT count(*) FROM pg_stat_replication;
 count 
-------
     1
(1 row)
<|MERGE_RESOLUTION|>--- conflicted
+++ resolved
@@ -58,11 +58,7 @@
                    List of installed extensions
    Name    | Version |  Schema   |          Description           
 -----------+---------+-----------+--------------------------------
-<<<<<<< HEAD
- pglogical | 2.3.2   | pglogical | PostgreSQL Logical Replication
-=======
  pglogical | 2.3.3   | pglogical | PostgreSQL Logical Replication
->>>>>>> b636262e
 (1 row)
 
 SELECT * FROM pglogical.create_node(node_name := 'test_provider', dsn := (SELECT provider_dsn FROM pglogical_regress_variables()) || ' user=super');
