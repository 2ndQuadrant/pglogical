--- conflicted
+++ resolved
@@ -30,10 +30,7 @@
 typedef void (*pglogical_write_delete_fn)(StringInfo out, PGLogicalOutputData *data,
 							 Relation rel, HeapTuple oldtuple);
 
-<<<<<<< HEAD
-void write_startup_message(StringInfo out, List *msg);
-=======
-typedef void (*write_startup_message_fn)(StringInfo out, const char *msg, int len);
+typedef void (*write_startup_message_fn)(StringInfo out, List *msg);
 
 typedef struct PGLogicalProtoAPI
 {
@@ -55,6 +52,5 @@
 } PGLogicalProtoType;
 
 extern PGLogicalProtoAPI *pglogical_init_api(PGLogicalProtoType typ);
->>>>>>> 6031242b
 
 #endif /* PG_LOGICAL_PROTO_H */