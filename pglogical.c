--- conflicted
+++ resolved
@@ -305,11 +305,7 @@
 			 PQntuples(res), PQnfields(res), 1, 4);
 	}
 
-<<<<<<< HEAD
 	if (PQnfields(res) >= 4)
-=======
-	if (PQnfields(res) > 4)
->>>>>>> e6b8fb0a
 	{
 		elog(DEBUG2, "ignoring extra fields in IDENTIFY_SYSTEM response; expected 4, got %d",
 			 PQnfields(res));
