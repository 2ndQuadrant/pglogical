--- conflicted
+++ resolved
@@ -24,13 +24,9 @@
 	   pglogical--2.3.0--2.3.1.sql \
 	   pglogical--2.3.1.sql \
 	   pglogical--2.3.1--2.3.2.sql \
-<<<<<<< HEAD
-	   pglogical--2.3.2.sql
-=======
 	   pglogical--2.3.2.sql \
 	   pglogical--2.3.2--2.3.3.sql \
 	   pglogical--2.3.3.sql
->>>>>>> b636262e
 
 OBJS = pglogical_apply.o pglogical_conflict.o pglogical_manager.o \
 	   pglogical.o pglogical_node.o pglogical_relcache.o \
