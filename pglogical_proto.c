/*-------------------------------------------------------------------------
 *
 * pglogical_proto.c
 * 		pglogical protocol functions
 *
 * Copyright (c) 2015, PostgreSQL Global Development Group
 *
 * IDENTIFICATION
 *		  pglogical_proto.c
 *
 *-------------------------------------------------------------------------
 */
#include "postgres.h"

#include "pglogical_output.h"
#include "pglogical_proto.h"
#include "pglogical_proto_native.h"
#include "pglogical_proto_json.h"

PGLogicalProtoAPI *
pglogical_init_api(PGLogicalProtoType typ)
{
	PGLogicalProtoAPI  *res = palloc0(sizeof(PGLogicalProtoAPI));

<<<<<<< HEAD
	/* send the flags field */
	pq_sendbyte(out, flags);

	/* use Oid as relation identifier */
	pq_sendint(out, RelationGetRelid(rel), 4);

	pq_sendbyte(out, 'N');		/* new tuple follows */
	pglogical_write_tuple(out, data, rel, newtuple);
}

/*
 * Write UPDATE to the output stream.
 */
void
pglogical_write_update(StringInfo out, PGLogicalOutputData *data,
						Relation rel, HeapTuple oldtuple, HeapTuple newtuple)
{
	uint8 flags = 0;

	pq_sendbyte(out, 'U');		/* action UPDATE */

	/* send the flags field */
	pq_sendbyte(out, flags);

	/* use Oid as relation identifier */
	pq_sendint(out, RelationGetRelid(rel), 4);

	/* FIXME support whole tuple (O tuple type) */
	if (oldtuple != NULL)
	{
		pq_sendbyte(out, 'K');	/* old key follows */
		pglogical_write_tuple(out, data, rel, oldtuple);
	}

	pq_sendbyte(out, 'N');		/* new tuple follows */
	pglogical_write_tuple(out, data, rel, newtuple);
}

/*
 * Write DELETE to the output stream.
 */
void
pglogical_write_delete(StringInfo out, PGLogicalOutputData *data,
						Relation rel, HeapTuple oldtuple)
{
	uint8 flags = 0;

	pq_sendbyte(out, 'D');		/* action DELETE */

	/* send the flags field */
	pq_sendbyte(out, flags);

	/* use Oid as relation identifier */
	pq_sendint(out, RelationGetRelid(rel), 4);

	/* FIXME support whole tuple (O tuple type) */
	pq_sendbyte(out, 'K');	/* old key follows */
	pglogical_write_tuple(out, data, rel, oldtuple);
}

/*
 * Most of the brains for startup message creation lives in
 * pglogical_config.c, so this just sends the set of key/value pairs.
 */
void
write_startup_message(StringInfo out, List *msg)
{
	ListCell *lc;

	pq_sendbyte(out, 'S');	/* message type field */
	pq_sendbyte(out, 1); 	/* startup message version */
	foreach (lc, msg)
	{
		DefElem *param = (DefElem*)lfirst(lc);
		Assert(IsA(param->arg, String) && strVal(param->arg) != NULL);
		/* null-terminated key and value pairs, in client_encoding */
		pq_sendstring(out, param->defname);
		pq_sendstring(out, strVal(param->arg));
	}
}

/*
 * Write a tuple to the outputstream, in the most efficient format possible.
 */
static void
pglogical_write_tuple(StringInfo out, PGLogicalOutputData *data,
					   Relation rel, HeapTuple tuple)
{
	TupleDesc	desc;
	Datum		values[MaxTupleAttributeNumber];
	bool		isnull[MaxTupleAttributeNumber];
	int			i;
	uint16		nliveatts = 0;

	desc = RelationGetDescr(rel);

	pq_sendbyte(out, 'T');			/* sending TUPLE */

	for (i = 0; i < desc->natts; i++)
	{
		if (desc->attrs[i]->attisdropped)
			continue;
		nliveatts++;
	}
	pq_sendint(out, nliveatts, 2);

	/* try to allocate enough memory from the get go */
	enlargeStringInfo(out, tuple->t_len +
					  nliveatts * (1 + 4));

	/*
	 * XXX: should this prove to be a relevant bottleneck, it might be
	 * interesting to inline heap_deform_tuple() here, we don't actually need
	 * the information in the form we get from it.
	 */
	heap_deform_tuple(tuple, desc, values, isnull);

	for (i = 0; i < desc->natts; i++)
	{
		HeapTuple	typtup;
		Form_pg_type typclass;
		Form_pg_attribute att = desc->attrs[i];
		char		transfer_type;

		/* skip dropped columns */
		if (att->attisdropped)
			continue;

		if (isnull[i])
		{
			pq_sendbyte(out, 'n');	/* null column */
			continue;
		}
		else if (att->attlen == -1 && VARATT_IS_EXTERNAL_ONDISK(values[i]))
		{
			pq_sendbyte(out, 'u');	/* unchanged toast column */
			continue;
		}

		typtup = SearchSysCache1(TYPEOID, ObjectIdGetDatum(att->atttypid));
		if (!HeapTupleIsValid(typtup))
			elog(ERROR, "cache lookup failed for type %u", att->atttypid);
		typclass = (Form_pg_type) GETSTRUCT(typtup);

		transfer_type = decide_datum_transfer(att, typclass,
											  data->allow_internal_basetypes,
											  data->allow_binary_basetypes);

		switch (transfer_type)
		{
			case 'i':
				pq_sendbyte(out, 'i');	/* internal-format binary data follows */

				/* pass by value */
				if (att->attbyval)
				{
					pq_sendint(out, att->attlen, 4); /* length */

					enlargeStringInfo(out, att->attlen);
					store_att_byval(out->data + out->len, values[i],
									att->attlen);
					out->len += att->attlen;
					out->data[out->len] = '\0';
				}
				/* fixed length non-varlena pass-by-reference type */
				else if (att->attlen > 0)
				{
					pq_sendint(out, att->attlen, 4); /* length */

					appendBinaryStringInfo(out, DatumGetPointer(values[i]),
										   att->attlen);
				}
				/* varlena type */
				else if (att->attlen == -1)
				{
					char *data = DatumGetPointer(values[i]);

					/* send indirect datums inline */
					if (VARATT_IS_EXTERNAL_INDIRECT(values[i]))
					{
						struct varatt_indirect redirect;
						VARATT_EXTERNAL_GET_POINTER(redirect, data);
						data = (char *) redirect.pointer;
					}

					Assert(!VARATT_IS_EXTERNAL(data));

					pq_sendint(out, VARSIZE_ANY(data), 4); /* length */

					appendBinaryStringInfo(out, data, VARSIZE_ANY(data));
				}
				else
					elog(ERROR, "unsupported tuple type");

				break;

			case 'b':
				{
					bytea	   *outputbytes;
					int			len;

					pq_sendbyte(out, 'b');	/* binary send/recv data follows */

					outputbytes = OidSendFunctionCall(typclass->typsend,
													  values[i]);

					len = VARSIZE(outputbytes) - VARHDRSZ;
					pq_sendint(out, len, 4); /* length */
					pq_sendbytes(out, VARDATA(outputbytes), len); /* data */
					pfree(outputbytes);
				}
				break;

			default:
				{
					char   	   *outputstr;
					int			len;

					pq_sendbyte(out, 't');	/* 'text' data follows */

					outputstr =	OidOutputFunctionCall(typclass->typoutput,
													  values[i]);
					len = strlen(outputstr) + 1;
					pq_sendint(out, len, 4); /* length */
					appendBinaryStringInfo(out, outputstr, len); /* data */
					pfree(outputstr);
				}
		}

		ReleaseSysCache(typtup);
	}
}

/*
 * Make the executive decision about which protocol to use.
 */
static char
decide_datum_transfer(Form_pg_attribute att, Form_pg_type typclass,
					  bool allow_internal_basetypes,
					  bool allow_binary_basetypes)
{
	/*
	 * Use the binary protocol, if allowed, for builtin & plain datatypes.
	 */
	if (allow_internal_basetypes &&
		typclass->typtype == 'b' &&
		att->atttypid < FirstNormalObjectId &&
		typclass->typelem == InvalidOid)
=======
	if (typ == PGLogicalProtoJson)
>>>>>>> 6031242b
	{
		res->write_rel = NULL;
		res->write_begin = pglogical_json_write_begin;
		res->write_commit = pglogical_json_write_commit;
		res->write_origin = NULL;
		res->write_insert = pglogical_json_write_insert;
		res->write_update = pglogical_json_write_update;
		res->write_delete = pglogical_json_write_delete;
		res->write_startup_message = json_write_startup_message;
	}
	else
	{
		res->write_rel = pglogical_write_rel;
		res->write_begin = pglogical_write_begin;
		res->write_commit = pglogical_write_commit;
		res->write_origin = pglogical_write_origin;
		res->write_insert = pglogical_write_insert;
		res->write_update = pglogical_write_update;
		res->write_delete = pglogical_write_delete;
		res->write_startup_message = write_startup_message;
	}

	return res;
}<|MERGE_RESOLUTION|>--- conflicted
+++ resolved
@@ -22,258 +22,7 @@
 {
 	PGLogicalProtoAPI  *res = palloc0(sizeof(PGLogicalProtoAPI));
 
-<<<<<<< HEAD
-	/* send the flags field */
-	pq_sendbyte(out, flags);
-
-	/* use Oid as relation identifier */
-	pq_sendint(out, RelationGetRelid(rel), 4);
-
-	pq_sendbyte(out, 'N');		/* new tuple follows */
-	pglogical_write_tuple(out, data, rel, newtuple);
-}
-
-/*
- * Write UPDATE to the output stream.
- */
-void
-pglogical_write_update(StringInfo out, PGLogicalOutputData *data,
-						Relation rel, HeapTuple oldtuple, HeapTuple newtuple)
-{
-	uint8 flags = 0;
-
-	pq_sendbyte(out, 'U');		/* action UPDATE */
-
-	/* send the flags field */
-	pq_sendbyte(out, flags);
-
-	/* use Oid as relation identifier */
-	pq_sendint(out, RelationGetRelid(rel), 4);
-
-	/* FIXME support whole tuple (O tuple type) */
-	if (oldtuple != NULL)
-	{
-		pq_sendbyte(out, 'K');	/* old key follows */
-		pglogical_write_tuple(out, data, rel, oldtuple);
-	}
-
-	pq_sendbyte(out, 'N');		/* new tuple follows */
-	pglogical_write_tuple(out, data, rel, newtuple);
-}
-
-/*
- * Write DELETE to the output stream.
- */
-void
-pglogical_write_delete(StringInfo out, PGLogicalOutputData *data,
-						Relation rel, HeapTuple oldtuple)
-{
-	uint8 flags = 0;
-
-	pq_sendbyte(out, 'D');		/* action DELETE */
-
-	/* send the flags field */
-	pq_sendbyte(out, flags);
-
-	/* use Oid as relation identifier */
-	pq_sendint(out, RelationGetRelid(rel), 4);
-
-	/* FIXME support whole tuple (O tuple type) */
-	pq_sendbyte(out, 'K');	/* old key follows */
-	pglogical_write_tuple(out, data, rel, oldtuple);
-}
-
-/*
- * Most of the brains for startup message creation lives in
- * pglogical_config.c, so this just sends the set of key/value pairs.
- */
-void
-write_startup_message(StringInfo out, List *msg)
-{
-	ListCell *lc;
-
-	pq_sendbyte(out, 'S');	/* message type field */
-	pq_sendbyte(out, 1); 	/* startup message version */
-	foreach (lc, msg)
-	{
-		DefElem *param = (DefElem*)lfirst(lc);
-		Assert(IsA(param->arg, String) && strVal(param->arg) != NULL);
-		/* null-terminated key and value pairs, in client_encoding */
-		pq_sendstring(out, param->defname);
-		pq_sendstring(out, strVal(param->arg));
-	}
-}
-
-/*
- * Write a tuple to the outputstream, in the most efficient format possible.
- */
-static void
-pglogical_write_tuple(StringInfo out, PGLogicalOutputData *data,
-					   Relation rel, HeapTuple tuple)
-{
-	TupleDesc	desc;
-	Datum		values[MaxTupleAttributeNumber];
-	bool		isnull[MaxTupleAttributeNumber];
-	int			i;
-	uint16		nliveatts = 0;
-
-	desc = RelationGetDescr(rel);
-
-	pq_sendbyte(out, 'T');			/* sending TUPLE */
-
-	for (i = 0; i < desc->natts; i++)
-	{
-		if (desc->attrs[i]->attisdropped)
-			continue;
-		nliveatts++;
-	}
-	pq_sendint(out, nliveatts, 2);
-
-	/* try to allocate enough memory from the get go */
-	enlargeStringInfo(out, tuple->t_len +
-					  nliveatts * (1 + 4));
-
-	/*
-	 * XXX: should this prove to be a relevant bottleneck, it might be
-	 * interesting to inline heap_deform_tuple() here, we don't actually need
-	 * the information in the form we get from it.
-	 */
-	heap_deform_tuple(tuple, desc, values, isnull);
-
-	for (i = 0; i < desc->natts; i++)
-	{
-		HeapTuple	typtup;
-		Form_pg_type typclass;
-		Form_pg_attribute att = desc->attrs[i];
-		char		transfer_type;
-
-		/* skip dropped columns */
-		if (att->attisdropped)
-			continue;
-
-		if (isnull[i])
-		{
-			pq_sendbyte(out, 'n');	/* null column */
-			continue;
-		}
-		else if (att->attlen == -1 && VARATT_IS_EXTERNAL_ONDISK(values[i]))
-		{
-			pq_sendbyte(out, 'u');	/* unchanged toast column */
-			continue;
-		}
-
-		typtup = SearchSysCache1(TYPEOID, ObjectIdGetDatum(att->atttypid));
-		if (!HeapTupleIsValid(typtup))
-			elog(ERROR, "cache lookup failed for type %u", att->atttypid);
-		typclass = (Form_pg_type) GETSTRUCT(typtup);
-
-		transfer_type = decide_datum_transfer(att, typclass,
-											  data->allow_internal_basetypes,
-											  data->allow_binary_basetypes);
-
-		switch (transfer_type)
-		{
-			case 'i':
-				pq_sendbyte(out, 'i');	/* internal-format binary data follows */
-
-				/* pass by value */
-				if (att->attbyval)
-				{
-					pq_sendint(out, att->attlen, 4); /* length */
-
-					enlargeStringInfo(out, att->attlen);
-					store_att_byval(out->data + out->len, values[i],
-									att->attlen);
-					out->len += att->attlen;
-					out->data[out->len] = '\0';
-				}
-				/* fixed length non-varlena pass-by-reference type */
-				else if (att->attlen > 0)
-				{
-					pq_sendint(out, att->attlen, 4); /* length */
-
-					appendBinaryStringInfo(out, DatumGetPointer(values[i]),
-										   att->attlen);
-				}
-				/* varlena type */
-				else if (att->attlen == -1)
-				{
-					char *data = DatumGetPointer(values[i]);
-
-					/* send indirect datums inline */
-					if (VARATT_IS_EXTERNAL_INDIRECT(values[i]))
-					{
-						struct varatt_indirect redirect;
-						VARATT_EXTERNAL_GET_POINTER(redirect, data);
-						data = (char *) redirect.pointer;
-					}
-
-					Assert(!VARATT_IS_EXTERNAL(data));
-
-					pq_sendint(out, VARSIZE_ANY(data), 4); /* length */
-
-					appendBinaryStringInfo(out, data, VARSIZE_ANY(data));
-				}
-				else
-					elog(ERROR, "unsupported tuple type");
-
-				break;
-
-			case 'b':
-				{
-					bytea	   *outputbytes;
-					int			len;
-
-					pq_sendbyte(out, 'b');	/* binary send/recv data follows */
-
-					outputbytes = OidSendFunctionCall(typclass->typsend,
-													  values[i]);
-
-					len = VARSIZE(outputbytes) - VARHDRSZ;
-					pq_sendint(out, len, 4); /* length */
-					pq_sendbytes(out, VARDATA(outputbytes), len); /* data */
-					pfree(outputbytes);
-				}
-				break;
-
-			default:
-				{
-					char   	   *outputstr;
-					int			len;
-
-					pq_sendbyte(out, 't');	/* 'text' data follows */
-
-					outputstr =	OidOutputFunctionCall(typclass->typoutput,
-													  values[i]);
-					len = strlen(outputstr) + 1;
-					pq_sendint(out, len, 4); /* length */
-					appendBinaryStringInfo(out, outputstr, len); /* data */
-					pfree(outputstr);
-				}
-		}
-
-		ReleaseSysCache(typtup);
-	}
-}
-
-/*
- * Make the executive decision about which protocol to use.
- */
-static char
-decide_datum_transfer(Form_pg_attribute att, Form_pg_type typclass,
-					  bool allow_internal_basetypes,
-					  bool allow_binary_basetypes)
-{
-	/*
-	 * Use the binary protocol, if allowed, for builtin & plain datatypes.
-	 */
-	if (allow_internal_basetypes &&
-		typclass->typtype == 'b' &&
-		att->atttypid < FirstNormalObjectId &&
-		typclass->typelem == InvalidOid)
-=======
 	if (typ == PGLogicalProtoJson)
->>>>>>> 6031242b
 	{
 		res->write_rel = NULL;
 		res->write_begin = pglogical_json_write_begin;
